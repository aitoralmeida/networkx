--- conflicted
+++ resolved
@@ -172,11 +172,7 @@
             yield node
             for neighbour in G.neighbors(node):
                 saturation[node] += 1
-<<<<<<< HEAD
-
-=======
-    
->>>>>>> 41d6e293
+
 def dict_to_sets(colors, k):
     sets = [set() for i in range(k)]
 
@@ -184,8 +180,6 @@
         sets[color].add(node)
 
     return sets
-<<<<<<< HEAD
-=======
     
 """Color a graph using various strategies of greedy graph coloring.
 
@@ -243,8 +237,6 @@
    ISBN 0-8218-3458-4.
    [2] (todo)
 """
->>>>>>> 41d6e293
-
 def coloring(G, strategy='lf', interchange=False, returntype='dict'):
     colors = dict() # dictionary to keep track of the colors of the nodes
     sets = [] # list of sets
