--- conflicted
+++ resolved
@@ -50,21 +50,7 @@
   # Skipping pydot (not 3.x compatible)
   # Skipping gdal (errors during pip installs)
   - sudo apt-get update -qq
-<<<<<<< HEAD
-  - if [[ "${OPTIONAL_DEPS}" == "true" || "${FROM_SOURCE}" == "true" ]]; then sudo apt-get install graphviz libsuitesparse-dev; fi
-  - if [[ ( "${OPTIONAL_DEPS}" == "true" || "${FROM_SOURCE}" == "true" ) && "${TRAVIS_PYTHON_VERSION}" == 2* ]]; then pip install pygraphviz; fi
-  - if [ "${OPTIONAL_DEPS}" == "true" ]; then pip install --use-wheel pyyaml pyparsing; fi
-  - if [ "${OPTIONAL_DEPS}" == "true" ]; then $PIPINSTALL numpy scipy matplotlib Cython; fi
-
-  # Try to install latest and greatest from source.
-  - if [ "${FROM_SOURCE}" == "true" ]; then sudo apt-get install -qq libatlas-dev libatlas-base-dev liblapack-dev gfortran; fi
-  - if [ "${FROM_SOURCE}" == "true" ]; then pip install --upgrade pyyaml pyparsing numpy scipy matplotlib Cython; fi
-
-  # Install stuff that depends on Cython.
-  - if [[ "${OPTIONAL_DEPS}" == "true" || "${FROM_SOURCE}" == "true" ]]; then pip install scikits.sparse; fi
-
-=======
-  - if [[ "${OPTIONAL_DEPS}" =~ pip|source ]]; then sudo apt-get install graphviz; fi
+  - if [[ "${OPTIONAL_DEPS}" =~ pip|source ]]; then sudo apt-get install graphviz libsuitesparse-dev; fi
   - if [[ "${TRAVIS_PYTHON_VERSION}${OPTIONAL_DEPS}" =~ 2\..(pip|source) ]]; then pip install pygraphviz; fi
   - if [ "${OPTIONAL_DEPS}" == "pip" ]; then pip install --use-wheel pyyaml pyparsing; fi
   - if [ "${OPTIONAL_DEPS}" == "pip" ]; then $PIPINSTALL numpy scipy matplotlib Cython; fi
@@ -72,7 +58,9 @@
   # Try to install latest and greatest from source.
   - if [ "${OPTIONAL_DEPS}" == "source" ]; then sudo apt-get install -qq libatlas-dev libatlas-base-dev liblapack-dev gfortran; fi
   - if [ "${OPTIONAL_DEPS}" == "source" ]; then pip install --upgrade pyyaml pyparsing numpy scipy matplotlib Cython; fi
->>>>>>> 1c066855
+
+  # Install stuff that depends on Cython.
+  - if [[ "${OPTIONAL_DEPS}" =~ pip|source ]]; then pip install scikits.sparse; fi
 
 before_script:
   ### Use this to prepare your build for testing
